--- conflicted
+++ resolved
@@ -217,13 +217,6 @@
             fd.write('\n')
 
 
-<<<<<<< HEAD
-def check_csv(
-    path: str,
-    is_optimizing: bool = False,
-    is_sampling: bool = True
-) -> Dict:
-=======
 def rload(fname: str) -> dict:
     """Parse data and parameter variable values from an R dump format file.
        This parser only supports the subset of R dump data as described
@@ -290,8 +283,11 @@
     return val
 
 
-def check_csv(path: str, is_optimizing: bool = False) -> Dict:
->>>>>>> 5537b042
+def check_csv(
+    path: str,
+    is_optimizing: bool = False,
+    is_sampling: bool = True
+) -> Dict:
     """Capture essential config, shape from stan_csv file."""
     meta = scan_stan_csv(path, is_sampling=is_sampling)
     # check draws against spec
