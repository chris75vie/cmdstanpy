--- conflicted
+++ resolved
@@ -915,12 +915,7 @@
         self._logger.info('start chain %u', idx + 1)
         self._logger.debug('sampling: %s', cmd)
         proc = subprocess.Popen(
-<<<<<<< HEAD
-            cmd.split(),
-            cwd=cmdstan_path(),
-=======
             cmd,
->>>>>>> bf477e17
             stdout=subprocess.PIPE,
             stderr=subprocess.PIPE,
             env=os.environ,
