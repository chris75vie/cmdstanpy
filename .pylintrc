[MASTER]

# A comma-separated list of package or module names from where C extensions may
# be loaded. Extensions are loading into the active Python interpreter and may
# run arbitrary code.
extension-pkg-whitelist=ujson

# Add files or directories to the blacklist. They should be base names, not
# paths.
ignore=docsrc/

# Add files or directories matching the regex patterns to the blacklist. The
# regex matches against base names, not paths.
ignore-patterns=

# Python code to execute, usually for sys.path manipulation such as
# pygtk.require().
#init-hook=

# Use multiple processes to speed up Pylint. Specifying 0 will auto-detect the
# number of processors available to use.
jobs=1

# Control the amount of potential inferred values when inferring a single
# object. This can help the performance when dealing with large functions or
# complex, nested conditions.
limit-inference-results=100

# List of plugins (as comma separated values of python module names) to load,
# usually to register additional checkers.
load-plugins=

# Pickle collected data for later comparisons.
persistent=yes

# Specify a configuration file.
#rcfile=

# When enabled, pylint would attempt to guess common misconfiguration and emit
# user-friendly hints instead of false-positive error messages.
suggestion-mode=yes

# Allow loading of arbitrary C extensions. Extensions are imported into the
# active Python interpreter and may run arbitrary code.
unsafe-load-any-extension=no


[MESSAGES CONTROL]

# Only show warnings with the listed confidence levels. Leave empty to show
# all. Valid levels: HIGH, INFERENCE, INFERENCE_FAILURE, UNDEFINED.
confidence=

# Disable the message, report, category or checker with the given id(s). You
# can either give multiple identifiers separated by comma (,) or put this
# option multiple times (only on the command line, not in the configuration
# file where it should appear only once). You can also use "--disable=all" to
# disable everything first and then reenable specific checks. For example, if
# you want to run only the similarities checker, you can use "--disable=all
# --enable=similarities". If you want to run only the classes checker, but have
# no Warning level messages displayed, use "--disable=all --enable=classes
# --disable=W".
disable=bad-continuation,
    consider-using-in,
    cyclic-import,
    fixme,
    import-outside-toplevel,
    no-else-break,
    no-else-return,
    protected-access,
    redefined-builtin,
    redundant-unittest-assert,
    too-many-branches,
    too-many-locals,
    unsubscriptable-object,
    consider-using-with,
    consider-using-dict-items,
    unspecified-encoding,
    consider-using-f-string
<<<<<<< HEAD
=======

>>>>>>> 8596085d
# Enable the message, report, category or checker with the given id(s). You can
# either give multiple identifier separated by comma (,) or put this option
# multiple time (only on the command line, not in the configuration file where
# it should appear only once). See also the "--disable" option for examples.
enable=c-extension-no-member


[REPORTS]

# Python expression which should return a score less than or equal to 10. You
# have access to the variables 'error', 'warning', 'refactor', and 'convention'
# which contain the number of messages in each category, as well as 'statement'
# which is the total number of statements analyzed. This score is used by the
# global evaluation report (RP0004).
evaluation=10.0 - ((float(5 * error + warning + refactor + convention) / statement) * 10)

# Template used to display messages. This is a python new-style format string
# used to format the message information. See doc for all details.
#msg-template=

# Set the output format. Available formats are text, parseable, colorized, json
# and msvs (visual studio). You can also give a reporter class, e.g.
# mypackage.mymodule.MyReporterClass.
output-format=text

# Tells whether to display a full report or only the messages.
reports=no

# Activate the evaluation score.
score=yes


[REFACTORING]

# Maximum number of nested blocks for function / method body
max-nested-blocks=12

# Complete name of functions that never returns. When checking for
# inconsistent-return-statements if a never returning function is called then
# it will be considered as an explicit return statement and no message will be
# printed.
never-returning-functions=sys.exit


[LOGGING]

# Format style used to check logging format string. `old` means using %
# formatting, `new` is for `{}` formatting,and `fstr` is for f-strings.
logging-format-style=old

# Logging modules to check that the string format arguments are in logging
# function parameter format.
logging-modules=logging


[SPELLING]

# Limits count of emitted suggestions for spelling mistakes.
max-spelling-suggestions=4

# Spelling dictionary name. Available dictionaries: none. To make it work,
# install the python-enchant package.
spelling-dict=

# List of comma separated words that should not be checked.
spelling-ignore-words=

# A path to a file that contains the private dictionary; one word per line.
spelling-private-dict-file=

# Tells whether to store unknown words to the private dictionary (see the
# --spelling-private-dict-file option) instead of raising a message.
spelling-store-unknown-words=no


[MISCELLANEOUS]

# List of note tags to take in consideration, separated by a comma.
notes=FIXME,
      XXX,
      TODO


[TYPECHECK]

# List of decorators that produce context managers, such as
# contextlib.contextmanager. Add to this list to register other decorators that
# produce valid context managers.
contextmanager-decorators=contextlib.contextmanager

# List of members which are set dynamically and missed by pylint inference
# system, and so shouldn't trigger E1101 when accessed. Python regular
# expressions are accepted.
generated-members=

# Tells whether missing members accessed in mixin class should be ignored. A
# mixin class is detected if its name ends with "mixin" (case insensitive).
ignore-mixin-members=yes

# Tells whether to warn about missing members when the owner of the attribute
# is inferred to be None.
ignore-none=yes

# This flag controls whether pylint should warn about no-member and similar
# checks whenever an opaque object is returned when inferring. The inference
# can return multiple potential results while evaluating a Python object, but
# some branches might not be evaluated, which results in partial inference. In
# that case, it might be useful to still emit no-member and other checks for
# the rest of the inferred objects.
ignore-on-opaque-inference=yes

# List of class names for which member attributes should not be checked (useful
# for classes with dynamically set attributes). This supports the use of
# qualified names.
ignored-classes=optparse.Values,thread._local,_thread._local

# List of module names for which member attributes should not be checked
# (useful for modules/projects where namespaces are manipulated during runtime
# and thus existing member attributes cannot be deduced by static analysis). It
# supports qualified module names, as well as Unix pattern matching.
ignored-modules=

# Show a hint with possible names when a member name was not found. The aspect
# of finding the hint is based on edit distance.
missing-member-hint=yes

# The minimum edit distance a name should have in order to be considered a
# similar match for a missing member name.
missing-member-hint-distance=1

# The total number of similar names that should be taken in consideration when
# showing a hint for a missing member.
missing-member-max-choices=1

# List of decorators that change the signature of a decorated function.
signature-mutators=


[VARIABLES]

# List of additional names supposed to be defined in builtins. Remember that
# you should avoid defining new builtins when possible.
additional-builtins=

# Tells whether unused global variables should be treated as a violation.
allow-global-unused-variables=yes

# List of strings which can identify a callback function by name. A callback
# name must start or end with one of those strings.
callbacks=cb_,
          _cb

# A regular expression matching the name of dummy variables (i.e. expected to
# not be used).
dummy-variables-rgx=_+$|(_[a-zA-Z0-9_]*[a-zA-Z0-9]+?$)|dummy|^ignored_|^unused_

# Argument names that match this expression will be ignored. Default to name
# with leading underscore.
ignored-argument-names=_.*|^ignored_|^unused_

# Tells whether we should check for unused import in __init__ files.
init-import=no

# List of qualified module names which can have objects that can redefine
# builtins.
redefining-builtins-modules=six.moves,past.builtins,future.builtins,builtins,io


[FORMAT]

# Expected format of line ending, e.g. empty (any line ending), LF or CRLF.
expected-line-ending-format=

# Regexp for a line that is allowed to be longer than the limit.
ignore-long-lines=^\s*(# )?<?https?://\S+>?$

# Number of spaces of indent required inside a hanging or continued line.
indent-after-paren=4

# String used as indentation unit. This is usually "    " (4 spaces) or "\t" (1
# tab).
indent-string='    '

# Maximum number of characters on a single line.
max-line-length=100

# Maximum number of lines in a module.
max-module-lines=5000

# List of optional constructs for which whitespace checking is disabled. `dict-
# separator` is used to allow tabulation in dicts, etc.: {1  : 1,\n222: 2}.
# `trailing-comma` allows a space between comma and closing bracket: (a, ).
# `empty-line` allows space-only lines.
no-space-check=trailing-comma,
               dict-separator

# Allow the body of a class to be on the same line as the declaration if body
# contains single statement.
single-line-class-stmt=no

# Allow the body of an if to be on the same line as the test if there is no
# else.
single-line-if-stmt=no


[SIMILARITIES]

# Ignore comments when computing similarities.
ignore-comments=yes

# Ignore docstrings when computing similarities.
ignore-docstrings=yes

# Ignore imports when computing similarities.
ignore-imports=no

# Minimum lines number of a similarity.
min-similarity-lines=25


[BASIC]

# Naming style matching correct argument names.
argument-naming-style=any

# Regular expression matching correct argument names. Overrides argument-
# naming-style.
#argument-rgx=

# Naming style matching correct attribute names.
attr-naming-style=snake_case

# Regular expression matching correct attribute names. Overrides attr-naming-
# style.
#attr-rgx=

# Bad variable names which should always be refused, separated by a comma.
bad-names=foo,
          bar,
          baz

# Naming style matching correct class attribute names.
class-attribute-naming-style=any

# Regular expression matching correct class attribute names. Overrides class-
# attribute-naming-style.
#class-attribute-rgx=

# Naming style matching correct class names.
class-naming-style=PascalCase

# Regular expression matching correct class names. Overrides class-naming-
# style.
#class-rgx=

# Naming style matching correct constant names.
const-naming-style=UPPER_CASE

# Regular expression matching correct constant names. Overrides const-naming-
# style.
#const-rgx=

# Minimum line length for functions/classes that require docstrings, shorter
# ones are exempt.
docstring-min-length=-1

# Naming style matching correct function names.
function-naming-style=snake_case

# Regular expression matching correct function names. Overrides function-
# naming-style.
#function-rgx=

# Good variable names which should always be accepted, separated by a comma.
good-names=i,
           j,
           k,
           c,
           e,
           fd,
           vs,
           x,
           xs,
           y,
           Run,
           _

# Include a hint for the correct naming format with invalid-name.
include-naming-hint=no

# Naming style matching correct inline iteration names.
inlinevar-naming-style=any

# Regular expression matching correct inline iteration names. Overrides
# inlinevar-naming-style.
#inlinevar-rgx=

# Naming style matching correct method names.
method-naming-style=snake_case

# Regular expression matching correct method names. Overrides method-naming-
# style.
#method-rgx=

# Naming style matching correct module names.
module-naming-style=snake_case

# Regular expression matching correct module names. Overrides module-naming-
# style.
#module-rgx=

# Colon-delimited sets of names that determine each other's naming style when
# the name regexes allow several styles.
name-group=

# Regular expression which should only match function or class names that do
# not require a docstring.
no-docstring-rgx=^_||test_.*|Test.*

# List of decorators that produce properties, such as abc.abstractproperty. Add
# to this list to register other decorators that produce valid properties.
# These decorators are taken in consideration only for invalid-name.
property-classes=abc.abstractproperty

# Naming style matching correct variable names.
variable-naming-style=snake_case

# Regular expression matching correct variable names. Overrides variable-
# naming-style.
#variable-rgx=


[STRING]

# This flag controls whether the implicit-str-concat-in-sequence should
# generate a warning on implicit string concatenation in sequences defined over
# several lines.
check-str-concat-over-line-jumps=no


[IMPORTS]

# List of modules that can be imported at any level, not just the top level
# one.
allow-any-import-level=

# Allow wildcard imports from modules that define __all__.
allow-wildcard-with-all=no

# Analyse import fallback blocks. This can be used to support both Python 2 and
# 3 compatible code, which means that the block might have code that exists
# only in one or another interpreter, leading to false positives when analysed.
analyse-fallback-blocks=no

# Deprecated modules which should not be used, separated by a comma.
deprecated-modules=optparse,tkinter.tix

# Create a graph of external dependencies in the given file (report RP0402 must
# not be disabled).
ext-import-graph=

# Create a graph of every (i.e. internal and external) dependencies in the
# given file (report RP0402 must not be disabled).
import-graph=

# Create a graph of internal dependencies in the given file (report RP0402 must
# not be disabled).
int-import-graph=

# Force import order to recognize a module as part of the standard
# compatibility libraries.
known-standard-library=

# Force import order to recognize a module as part of a third party library.
known-third-party=enchant

# Couples of modules and preferred modules, separated by a comma.
preferred-modules=


[CLASSES]

# List of method names used to declare (i.e. assign) instance attributes.
defining-attr-methods=__init__,
                      __new__,
                      setUp,
                      __post_init__

# List of member names, which should be excluded from the protected access
# warning.
exclude-protected=_asdict,
                  _fields,
                  _replace,
                  _source,
                  _make

# List of valid names for the first argument in a class method.
valid-classmethod-first-arg=cls

# List of valid names for the first argument in a metaclass class method.
valid-metaclass-classmethod-first-arg=cls


[DESIGN]

# Maximum number of arguments for function / method.
max-args=25

# Maximum number of attributes for a class (see R0902).
max-attributes=17

# Maximum number of boolean expressions in an if statement (see R0916).
max-bool-expr=25

# Maximum number of branch for function / method body.
max-branches=12

# Maximum number of locals for function / method body.
max-locals=15

# Maximum number of parents for a class (see R0901).
max-parents=7

# Maximum number of public methods for a class (see R0904).
max-public-methods=20

# Maximum number of return / yield for function / method body.
max-returns=6

# Maximum number of statements in function / method body.
max-statements=500

# Minimum number of public methods for a class (see R0903).
min-public-methods=1


[EXCEPTIONS]

# Exceptions that will emit a warning when being caught. Defaults to
# "BaseException, Exception".
overgeneral-exceptions=BaseException,
                       Exception<|MERGE_RESOLUTION|>--- conflicted
+++ resolved
@@ -77,10 +77,7 @@
     consider-using-dict-items,
     unspecified-encoding,
     consider-using-f-string
-<<<<<<< HEAD
-=======
-
->>>>>>> 8596085d
+
 # Enable the message, report, category or checker with the given id(s). You can
 # either give multiple identifier separated by comma (,) or put this option
 # multiple time (only on the command line, not in the configuration file where
